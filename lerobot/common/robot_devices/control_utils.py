# Copyright 2024 The HuggingFace Inc. team. All rights reserved.
#
# Licensed under the Apache License, Version 2.0 (the "License");
# you may not use this file except in compliance with the License.
# You may obtain a copy of the License at
#
#     http://www.apache.org/licenses/LICENSE-2.0
#
# Unless required by applicable law or agreed to in writing, software
# distributed under the License is distributed on an "AS IS" BASIS,
# WITHOUT WARRANTIES OR CONDITIONS OF ANY KIND, either express or implied.
# See the License for the specific language governing permissions and
# limitations under the License.

########################################################################################
# Utilities
########################################################################################


import logging
import time
import traceback
from contextlib import nullcontext
from copy import copy
from functools import cache

<<<<<<< HEAD
# import cv2
=======
import rerun as rr
>>>>>>> fab88c8c
import torch
from deepdiff import DeepDiff
from termcolor import colored

from lerobot.common.datasets.image_writer import safe_stop_image_writer
from lerobot.common.datasets.lerobot_dataset import LeRobotDataset
from lerobot.common.datasets.utils import get_features_from_robot
from lerobot.common.policies.pretrained import PreTrainedPolicy
from lerobot.common.robot_devices.robots.utils import Robot
from lerobot.common.robot_devices.utils import busy_wait
from lerobot.common.utils.utils import get_safe_torch_device, has_method
from lerobot_kinematics import so100_IK,so100_FK

def log_control_info(robot: Robot, dt_s, episode_index=None, frame_index=None, fps=None):
    log_items = []
    if episode_index is not None:
        log_items.append(f"ep:{episode_index}")
    if frame_index is not None:
        log_items.append(f"frame:{frame_index}")

    def log_dt(shortname, dt_val_s):
        nonlocal log_items, fps
        info_str = f"{shortname}:{dt_val_s * 1000:5.2f} ({1 / dt_val_s:3.1f}hz)"
        if fps is not None:
            actual_fps = 1 / dt_val_s
            if actual_fps < fps - 1:
                info_str = colored(info_str, "yellow")
        log_items.append(info_str)

    # total step time displayed in milliseconds and its frequency
    log_dt("dt", dt_s)

    # TODO(aliberts): move robot-specific logs logic in robot.print_logs()
    if not robot.robot_type.startswith("stretch"):
        for name in robot.leader_arms:
            key = f"read_leader_{name}_pos_dt_s"
            if key in robot.logs:
                log_dt("dtRlead", robot.logs[key])

        for name in robot.follower_arms:
            key = f"write_follower_{name}_goal_pos_dt_s"
            if key in robot.logs:
                log_dt("dtWfoll", robot.logs[key])

            key = f"read_follower_{name}_pos_dt_s"
            if key in robot.logs:
                log_dt("dtRfoll", robot.logs[key])

        for name in robot.cameras:
            key = f"read_camera_{name}_dt_s"
            if key in robot.logs:
                log_dt(f"dtR{name}", robot.logs[key])

    info_str = " ".join(log_items)
    logging.info(info_str)


@cache
def is_headless():
    """Detects if python is running without a monitor."""
    try:
        import pynput  # noqa

        return False
    except Exception:
        print(
            "Error trying to import pynput. Switching to headless mode. "
            "As a result, the video stream from the cameras won't be shown, "
            "and you won't be able to change the control flow with keyboards. "
            "For more info, see traceback below.\n"
        )
        traceback.print_exc()
        print()
        return True


def predict_action(observation, policy, device, use_amp):
    observation = copy(observation)
    with (
        torch.inference_mode(),
        torch.autocast(device_type=device.type) if device.type == "cuda" and use_amp else nullcontext(),
    ):
        # Convert to pytorch format: channel first and float32 in [0,1] with batch dimension
        for name in observation:
            if "image" in name:
                observation[name] = observation[name].type(torch.float32) / 255
                observation[name] = observation[name].permute(2, 0, 1).contiguous()
            observation[name] = observation[name].unsqueeze(0)
            observation[name] = observation[name].to(device)

        # Compute the next action with the policy
        # based on the current observation
        action = policy.select_action(observation)

        # Remove batch dimension
        action = action.squeeze(0)

        # Move to cpu, if not already the case
        action = action.to("cpu")

    return action


def init_keyboard_listener():
    # Allow to exit early while recording an episode or resetting the environment,
    # by tapping the right arrow key '->'. This might require a sudo permission
    # to allow your terminal to monitor keyboard events.
    events = {}
    events["exit_early"] = False
    events["rerecord_episode"] = False
    events["stop_recording"] = False

    if is_headless():
        logging.warning(
            "Headless environment detected. On-screen cameras display and keyboard inputs will not be available."
        )
        listener = None
        return listener, events

    # Only import pynput if not in a headless environment
    from pynput import keyboard

    def on_press(key):
        try:
            if key == keyboard.Key.right:
                print("Right arrow key pressed. Exiting loop...")
                events["exit_early"] = True
            elif key == keyboard.Key.left:
                print("Left arrow key pressed. Exiting loop and rerecord the last episode...")
                events["rerecord_episode"] = True
                events["exit_early"] = True
            elif key == keyboard.Key.esc:
                print("Escape key pressed. Stopping data recording...")
                events["stop_recording"] = True
                events["exit_early"] = True
        except Exception as e:
            print(f"Error handling key press: {e}")

    listener = keyboard.Listener(on_press=on_press)
    listener.start()

    return listener, events


def warmup_record(
    robot,
    events,
    enable_teleoperation,
    warmup_time_s,
    display_data,
    fps,
):
    control_loop(
        robot=robot,
        control_time_s=warmup_time_s,
        display_data=display_data,
        events=events,
        fps=fps,
        teleoperate=enable_teleoperation,
    )


def record_episode(
    robot,
    dataset,
    events,
    episode_time_s,
    display_data,
    policy,
    fps,
    single_task,
    by_ik=False
):
    if by_ik:
        control_loop_by_ik(
        robot=robot,
        control_time_s=episode_time_s,
        display_data=display_data,
        dataset=dataset,
        events=events,
        policy=policy,
        fps=fps,
        teleoperate=policy is None,
        single_task=single_task,
    )
    else:
        control_loop(
            robot=robot,
            control_time_s=episode_time_s,
            display_cameras=display_cameras,
            dataset=dataset,
            events=events,
            policy=policy,
            fps=fps,
            teleoperate=policy is None,
            single_task=single_task,
        )

@safe_stop_image_writer
def control_loop_by_ik(
    robot,
    control_time_s=None,
    teleoperate=False,
    display_cameras=False,
    dataset: LeRobotDataset | None = None,
    events=None,
    policy: PreTrainedPolicy = None,
    fps: int | None = None,
    single_task: str | None = None,
):
    # TODO(rcadene): Add option to record logs
    if not robot.is_connected:
        robot.connect()

    if events is None:
        events = {"exit_early": False}

    if control_time_s is None:
        control_time_s = float("inf")

    if teleoperate and policy is not None:
        raise ValueError("When `teleoperate` is True, `policy` should be None.")

    if dataset is not None and single_task is None:
        raise ValueError("You need to provide a task as argument in `single_task`.")

    if dataset is not None and fps is not None and dataset.fps != fps:
        raise ValueError(f"The dataset fps should be equal to requested fps ({dataset['fps']} != {fps}).")

    timestamp = 0
    start_episode_t = time.perf_counter()
    
    
    while timestamp < control_time_s:
        start_loop_t = time.perf_counter()

        if teleoperate:
            observation, action = robot.teleop_step(record_data=True)
        else:
            observation = robot.capture_observation()

            if policy is not None:
                last_action=robot.capture_observation()['state']
                pred_action = predict_action(
                    observation, policy, get_safe_torch_device(policy.config.device), policy.config.use_amp
                )
                inv_q,succ = so100_IK(last_action, pred_action)
                if succ:
                    q_action=torch.from_numpy(inv_q)
                else:
                    q_action=last_action
                    logging.warning(f"IK failed at gpos:{pred_action}")
                
                # Action can eventually be clipped using `max_relative_target`,
                # so action actually sent is saved in the dataset.
                action = robot.send_action(q_action)
                action = {"action": action}

        if dataset is not None:
            frame = {**observation, **action, "task": single_task}
            dataset.add_frame(frame)

        if display_cameras and not is_headless():
            image_keys = [key for key in observation if "image" in key]
            for key in image_keys:
                cv2.imshow(key, cv2.cvtColor(observation[key].numpy(), cv2.COLOR_RGB2BGR))
            cv2.waitKey(1)

        if fps is not None:
            dt_s = time.perf_counter() - start_loop_t
            busy_wait(1 / fps - dt_s)

        dt_s = time.perf_counter() - start_loop_t
        log_control_info(robot, dt_s, fps=fps)

        timestamp = time.perf_counter() - start_episode_t
        if events["exit_early"]:
            events["exit_early"] = False
            break

@safe_stop_image_writer
def control_loop(
    robot,
    control_time_s=None,
    teleoperate=False,
    display_data=False,
    dataset: LeRobotDataset | None = None,
    events=None,
    policy: PreTrainedPolicy = None,
    fps: int | None = None,
    single_task: str | None = None,
):
    # TODO(rcadene): Add option to record logs
    if not robot.is_connected:
        robot.connect()

    if events is None:
        events = {"exit_early": False}

    if control_time_s is None:
        control_time_s = float("inf")

    if teleoperate and policy is not None:
        raise ValueError("When `teleoperate` is True, `policy` should be None.")

    if dataset is not None and single_task is None:
        raise ValueError("You need to provide a task as argument in `single_task`.")

    if dataset is not None and fps is not None and dataset.fps != fps:
        raise ValueError(f"The dataset fps should be equal to requested fps ({dataset['fps']} != {fps}).")

    timestamp = 0
    start_episode_t = time.perf_counter()
    while timestamp < control_time_s:
        start_loop_t = time.perf_counter()

        if teleoperate:
            observation, action = robot.teleop_step(record_data=True)
        else:
            observation = robot.capture_observation()

            if policy is not None:
                pred_action = predict_action(
                    observation, policy, get_safe_torch_device(policy.config.device), policy.config.use_amp
                )
                # Action can eventually be clipped using `max_relative_target`,
                # so action actually sent is saved in the dataset.
                action = robot.send_action(pred_action)
                action = {"action": action}

        if dataset is not None:
            frame = {**observation, **action, "task": single_task}
            dataset.add_frame(frame)

        # TODO(Steven): This should be more general (for RemoteRobot instead of checking the name, but anyways it will change soon)
        if (display_data and not is_headless()) or (display_data and robot.robot_type.startswith("lekiwi")):
            for k, v in action.items():
                for i, vv in enumerate(v):
                    rr.log(f"sent_{k}_{i}", rr.Scalar(vv.numpy()))

            image_keys = [key for key in observation if "image" in key]
            for key in image_keys:
                rr.log(key, rr.Image(observation[key].numpy()), static=True)

        if fps is not None:
            dt_s = time.perf_counter() - start_loop_t
            busy_wait(1 / fps - dt_s)

        dt_s = time.perf_counter() - start_loop_t
        log_control_info(robot, dt_s, fps=fps)

        timestamp = time.perf_counter() - start_episode_t
        if events["exit_early"]:
            events["exit_early"] = False
            break


def reset_environment(robot, events, reset_time_s, fps):
    # TODO(rcadene): refactor warmup_record and reset_environment
    if has_method(robot, "teleop_safety_stop"):
        robot.teleop_safety_stop()

    control_loop(
        robot=robot,
        control_time_s=reset_time_s,
        events=events,
        fps=fps,
        teleoperate=True,
    )


def stop_recording(robot, listener, display_data):
    robot.disconnect()

    if not is_headless() and listener is not None:
        listener.stop()


def sanity_check_dataset_name(repo_id, policy_cfg):
    _, dataset_name = repo_id.split("/")
    # either repo_id doesnt start with "eval_" and there is no policy
    # or repo_id starts with "eval_" and there is a policy

    # Check if dataset_name starts with "eval_" but policy is missing
    if dataset_name.startswith("eval_") and policy_cfg is None:
        raise ValueError(
            f"Your dataset name begins with 'eval_' ({dataset_name}), but no policy is provided ({policy_cfg.type})."
        )

    # Check if dataset_name does not start with "eval_" but policy is provided
    if not dataset_name.startswith("eval_") and policy_cfg is not None:
        raise ValueError(
            f"Your dataset name does not begin with 'eval_' ({dataset_name}), but a policy is provided ({policy_cfg.type})."
        )


def sanity_check_dataset_robot_compatibility(
    dataset: LeRobotDataset, robot: Robot, fps: int, use_videos: bool
) -> None:
    fields = [
        ("robot_type", dataset.meta.robot_type, robot.robot_type),
        ("fps", dataset.fps, fps),
        ("features", dataset.features, get_features_from_robot(robot, use_videos)),
    ]

    mismatches = []
    for field, dataset_value, present_value in fields:
        diff = DeepDiff(dataset_value, present_value, exclude_regex_paths=[r".*\['info'\]$"])
        if diff:
            mismatches.append(f"{field}: expected {present_value}, got {dataset_value}")

    if mismatches:
        raise ValueError(
            "Dataset metadata compatibility check failed with mismatches:\n" + "\n".join(mismatches)
        )<|MERGE_RESOLUTION|>--- conflicted
+++ resolved
@@ -24,11 +24,7 @@
 from copy import copy
 from functools import cache
 
-<<<<<<< HEAD
-# import cv2
-=======
 import rerun as rr
->>>>>>> fab88c8c
 import torch
 from deepdiff import DeepDiff
 from termcolor import colored
