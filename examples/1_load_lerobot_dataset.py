--- conflicted
+++ resolved
@@ -34,7 +34,6 @@
 
 import lerobot
 from lerobot.common.datasets.lerobot_dataset import LeRobotDataset, LeRobotDatasetMetadata
-<<<<<<< HEAD
 os.environ["HF_ENDPOINT"] = "https://hf-mirror.com"
 # We ported a number of existing datasets ourselves, use this to see the list:
 print("List of available datasets:")
@@ -44,17 +43,6 @@
 hub_api = HfApi(endpoint= "https://hf-mirror.com")
 repo_ids = [info.id for info in hub_api.list_datasets(task_categories="robotics", tags=["LeRobot"])]
 pprint(repo_ids)
-=======
-
-# # We ported a number of existing datasets ourselves, use this to see the list:
-# print("List of available datasets:")
-# pprint(lerobot.available_datasets)
-
-# # You can also browse through the datasets created/ported by the community on the hub using the hub api:
-# hub_api = HfApi()
-# repo_ids = [info.id for info in hub_api.list_datasets(task_categories="robotics", tags=["LeRobot"])]
-# pprint(repo_ids)
->>>>>>> 0db2d486
 
 # Or simply explore them in your web browser directly at:
 # https://huggingface.co/datasets?other=LeRobot
